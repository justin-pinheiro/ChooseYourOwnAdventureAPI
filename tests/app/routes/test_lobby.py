--- conflicted
+++ resolved
@@ -91,7 +91,6 @@
 
             # ws1 should also receive updated lobby info
             lobby_info_msg1_update = ws1.receive_json()
-<<<<<<< HEAD
             assert lobby_info_msg1_update["type"] == "lobby_info"
             assert lobby_info_msg1_update["info"]["current_players"] == 2
             assert lobby_info_msg1_update["info"]["lobby_id"] == lobby_id
@@ -234,8 +233,4 @@
             
             assert len(lobby_info_2["info"]["players"]) == 2
             assert lobby_info_2["info"]["players"][0]["is_ready"] == True
-            assert lobby_info_2["info"]["players"][1]["is_ready"] == False
-=======
-            assert len(lobby_info_msg1_update["connections"]) == 2
-            assert lobby_info_msg1_update["id"] == lobby_id
->>>>>>> b9dc4bb5
+            assert lobby_info_2["info"]["players"][1]["is_ready"] == False